from . import _Inputs
from torecsys.utils.decorator import jit_experimental, no_jit_experimental_by_namedtensor
import torch
import torch.nn as nn


class SingleIndexEmbedding(_Inputs):
    r"""Base Inputs class for embedding a single index of a input field.
    """
    @no_jit_experimental_by_namedtensor
    def __init__(self,
                 embed_size   : int,
                 field_size   : int,
                 padding_idx  : int = None,
                 nn_embedding : nn.Parameter = None,
                 **kwargs):
        r"""Initialize SingleIndexEmbedding
        
        Args:
            embed_size (int): Size of embedding tensor
            field_size (int): Size of inputs field
            padding_idx (int, optional): Padding index. 
                Defaults to None.
            nn_embedding (nn.Parameter, optional): Pretrained embedding values. 
                Defaults to None.
        
        Arguments:
            length (int): Size of embedding tensor.
            embedding (torch.nn.Module): Embedding layer.
        """
        # refer to parent class
        super(SingleIndexEmbedding, self).__init__()

        # bind embedding to pre-trained embedding module if nn_embedding is not None
        if nn_embedding is not None:
            embed_size = nn_embedding.size(1)
            self.embedding = nn.Embedding.from_pretrained(nn_embedding)
        # else, create a embedding module with the given arguments
        else:
            embed_size = embed_size
            self.embedding = nn.Embedding(field_size, embed_size, padding_idx=padding_idx, **kwargs)
        
        # bind length to embed_size
        self.length = embed_size

    def forward(self, inputs: torch.Tensor) -> torch.Tensor:
        r"""Forward calculation of SingleIndexEmbedding
        
        Args:
            inputs (T), shape = (B, 1), dtype = torch.long: Tensor of indices in inputs fields.
        
        Returns:
            T, (B, 1, E): Outputs of SingleIndexEmbedding.
        """
        # get embedding tensor from embedding module
<<<<<<< HEAD
        embedded_tensor = self.embedding(inputs)
        embedded_tensor.names = ('B', 'N', 'E')
        return embedded_tensor
=======
        outputs = self.embedding(inputs.rename(None))

        outputs.names = ("B", "N", "E")
        return outputs
>>>>>>> f03052b6
<|MERGE_RESOLUTION|>--- conflicted
+++ resolved
@@ -53,13 +53,6 @@
             T, (B, 1, E): Outputs of SingleIndexEmbedding.
         """
         # get embedding tensor from embedding module
-<<<<<<< HEAD
-        embedded_tensor = self.embedding(inputs)
+        embedded_tensor = self.embedding(inputs.rename(None))
         embedded_tensor.names = ('B', 'N', 'E')
-        return embedded_tensor
-=======
-        outputs = self.embedding(inputs.rename(None))
-
-        outputs.names = ("B", "N", "E")
-        return outputs
->>>>>>> f03052b6
+        return embedded_tensor