--- conflicted
+++ resolved
@@ -1,19 +1,4 @@
 from .trainer import Trainer
-<<<<<<< HEAD
-from ..logging import TqdmHandler
-from ..sequential import Sequential
-from torecsys.functional.regularization import Regularizer
-from torecsys.inputs.base import _Inputs
-from torecsys.models import _Model
-from logging import Logger
-from os import path
-from pathlib import Path
-from texttable import Texttable
-import torch
-import torch.nn as nn
-import torch.optim as optim
-from typing import Callable, Dict
-=======
 from torecsys.data.negsampling import _NegativeSampler
 from torecsys.functional.regularization import Regularizer
 from torecsys.inputs.base import _Inputs
@@ -25,20 +10,12 @@
 import torch.optim as optim
 import torch.utils.data
 from typing import Dict
->>>>>>> f03052b6
 import warnings
 
 # ignore import warnings of the below packages
 with warnings.catch_warnings():
     warnings.simplefilter("ignore")
-<<<<<<< HEAD
-    # from tensorboardX import SummaryWriter
-    from torch.utils.tensorboard import SummaryWriter
     from tqdm.autonotebook import tqdm
-
-=======
-    from tqdm.autonotebook import tqdm
->>>>>>> f03052b6
 
 class RankingTrainer(Trainer):
     r"""Object for training a sequential of transformation and embedding of inputs and model of
